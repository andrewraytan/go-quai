--- conflicted
+++ resolved
@@ -723,10 +723,6 @@
 			// Get previous header on local chain by hash
 			prevHeader := chain.GetHeaderByHash(header.ParentHash[path])
 			if prevHeader == nil {
-<<<<<<< HEAD
-				fmt.Println("unable to find", header.ParentHash, path)
-=======
->>>>>>> d3e980ee
 				return nil, consensus.ErrSubordinateNotSynced
 			}
 			// Increment previous header
