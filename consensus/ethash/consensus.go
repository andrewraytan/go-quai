// Copyright 2017 The go-ethereum Authors
// This file is part of the go-ethereum library.
//
// The go-ethereum library is free software: you can redistribute it and/or modify
// it under the terms of the GNU Lesser General Public License as published by
// the Free Software Foundation, either version 3 of the License, or
// (at your option) any later version.
//
// The go-ethereum library is distributed in the hope that it will be useful,
// but WITHOUT ANY WARRANTY; without even the implied warranty of
// MERCHANTABILITY or FITNESS FOR A PARTICULAR PURPOSE. See the
// GNU Lesser General Public License for more details.
//
// You should have received a copy of the GNU Lesser General Public License
// along with the go-ethereum library. If not, see <http://www.gnu.org/licenses/>.

package ethash

import (
	"bytes"
	"errors"
	"fmt"
	"math/big"
	"runtime"
	"time"

	mapset "github.com/deckarep/golang-set"
	"github.com/ethereum/go-ethereum/common"
	"github.com/ethereum/go-ethereum/common/math"
	"github.com/ethereum/go-ethereum/consensus"
	"github.com/ethereum/go-ethereum/consensus/misc"
	"github.com/ethereum/go-ethereum/core/state"
	"github.com/ethereum/go-ethereum/core/types"
	"github.com/ethereum/go-ethereum/params"
	"github.com/ethereum/go-ethereum/rlp"
	"github.com/ethereum/go-ethereum/trie"
	"golang.org/x/crypto/sha3"
)

// Ethash proof-of-work protocol constants.
var (
	FrontierBlockReward           = big.NewInt(5e+18) // Block reward in wei for successfully mining a block
	ByzantiumBlockReward          = big.NewInt(3e+18) // Block reward in wei for successfully mining a block upward from Byzantium
	ConstantinopleBlockReward     = big.NewInt(2e+18) // Block reward in wei for successfully mining a block upward from Constantinople
	maxUncles                     = 2                 // Maximum number of uncles allowed in a single block
	allowedFutureBlockTimeSeconds = int64(15)         // Max seconds from current time allowed for blocks, before they're considered future blocks

	// calcDifficultyEip3554 is the difficulty adjustment algorithm as specified by EIP 3554.
	// It offsets the bomb a total of 9.7M blocks.
	// Specification EIP-3554: https://eips.ethereum.org/EIPS/eip-3554
	calcDifficultyEip3554 = makeDifficultyCalculator(big.NewInt(9700000))

	// calcDifficultyEip2384 is the difficulty adjustment algorithm as specified by EIP 2384.
	// It offsets the bomb 4M blocks from Constantinople, so in total 9M blocks.
	// Specification EIP-2384: https://eips.ethereum.org/EIPS/eip-2384
	calcDifficultyEip2384 = makeDifficultyCalculator(big.NewInt(9000000))

	// calcDifficultyConstantinople is the difficulty adjustment algorithm for Constantinople.
	// It returns the difficulty that a new block should have when created at time given the
	// parent block's time and difficulty. The calculation uses the Byzantium rules, but with
	// bomb offset 5M.
	// Specification EIP-1234: https://eips.ethereum.org/EIPS/eip-1234
	calcDifficultyConstantinople = makeDifficultyCalculator(big.NewInt(5000000))

	// calcDifficultyByzantium is the difficulty adjustment algorithm. It returns
	// the difficulty that a new block should have when created at time given the
	// parent block's time and difficulty. The calculation uses the Byzantium rules.
	// Specification EIP-649: https://eips.ethereum.org/EIPS/eip-649
	calcDifficultyByzantium = makeDifficultyCalculator(big.NewInt(3000000))
)

// Various error messages to mark blocks invalid. These should be private to
// prevent engine specific errors from being referenced in the remainder of the
// codebase, inherently breaking if the engine is swapped out. Please put common
// error types into the consensus package.
var (
	errOlderBlockTime    = errors.New("timestamp older than parent")
	errTooManyUncles     = errors.New("too many uncles")
	errDuplicateUncle    = errors.New("duplicate uncle")
	errUncleIsAncestor   = errors.New("uncle is ancestor")
	errDanglingUncle     = errors.New("uncle's parent is not ancestor")
	errInvalidDifficulty = errors.New("non-positive difficulty")
	errInvalidMixDigest  = errors.New("invalid mix digest")
	errInvalidPoW        = errors.New("invalid proof-of-work")
)

// Author implements consensus.Engine, returning the header's coinbase as the
// proof-of-work verified author of the block.
func (ethash *Ethash) Author(header *types.Header) (common.Address, error) {
	return header.Coinbase[types.QuaiNetworkContext], nil
}

// VerifyHeader checks whether a header conforms to the consensus rules of the
// stock Ethereum ethash engine.
func (ethash *Ethash) VerifyHeader(chain consensus.ChainHeaderReader, header *types.Header, seal bool) error {
	// If we're running a full engine faking, accept any input as valid
	if ethash.config.PowMode == ModeFullFake {
		return nil
	}
	// Short circuit if the header is known, or its parent not
	number := header.Number[types.QuaiNetworkContext].Uint64()
	if chain.GetHeader(header.Hash(), number) != nil {
		return nil
	}
	parent := chain.GetHeader(header.ParentHash[types.QuaiNetworkContext], number-1)
	if parent == nil {
		return consensus.ErrUnknownAncestor
	}
	// Sanity checks passed, do a proper verification
	return ethash.verifyHeader(chain, header, parent, false, seal, time.Now().Unix())
}

// VerifyHeaders is similar to VerifyHeader, but verifies a batch of headers
// concurrently. The method returns a quit channel to abort the operations and
// a results channel to retrieve the async verifications.
func (ethash *Ethash) VerifyHeaders(chain consensus.ChainHeaderReader, headers []*types.Header, seals []bool) (chan<- struct{}, <-chan error) {
	// If we're running a full engine faking, accept any input as valid
	if ethash.config.PowMode == ModeFullFake || len(headers) == 0 {
		abort, results := make(chan struct{}), make(chan error, len(headers))
		for i := 0; i < len(headers); i++ {
			results <- nil
		}
		return abort, results
	}

	// Spawn as many workers as allowed threads
	workers := runtime.GOMAXPROCS(0)
	if len(headers) < workers {
		workers = len(headers)
	}

	// Create a task channel and spawn the verifiers
	var (
		inputs  = make(chan int)
		done    = make(chan int, workers)
		errors  = make([]error, len(headers))
		abort   = make(chan struct{})
		unixNow = time.Now().Unix()
	)
	for i := 0; i < workers; i++ {
		go func() {
			for index := range inputs {
				errors[index] = ethash.verifyHeaderWorker(chain, headers, seals, index, unixNow)
				done <- index
			}
		}()
	}

	errorsOut := make(chan error, len(headers))
	go func() {
		defer close(inputs)
		var (
			in, out = 0, 0
			checked = make([]bool, len(headers))
			inputs  = inputs
		)
		for {
			select {
			case inputs <- in:
				if in++; in == len(headers) {
					// Reached end of headers. Stop sending to workers.
					inputs = nil
				}
			case index := <-done:
				for checked[index] = true; checked[out]; out++ {
					errorsOut <- errors[out]
					if out == len(headers)-1 {
						return
					}
				}
			case <-abort:
				return
			}
		}
	}()
	return abort, errorsOut
}

func (ethash *Ethash) verifyHeaderWorker(chain consensus.ChainHeaderReader, headers []*types.Header, seals []bool, index int, unixNow int64) error {
	var parent *types.Header
	if index == 0 {
		parent = chain.GetHeader(headers[0].ParentHash[types.QuaiNetworkContext], headers[0].Number[types.QuaiNetworkContext].Uint64()-1)
	} else if headers[index-1].Hash() == headers[index].ParentHash[types.QuaiNetworkContext] {
		parent = headers[index-1]
	}
	if parent == nil {
		return consensus.ErrUnknownAncestor
	}
	return ethash.verifyHeader(chain, headers[index], parent, false, seals[index], unixNow)
}

// VerifyUncles verifies that the given block's uncles conform to the consensus
// rules of the stock Ethereum ethash engine.
func (ethash *Ethash) VerifyUncles(chain consensus.ChainReader, block *types.Block) error {
	// If we're running a full engine faking, accept any input as valid
	if ethash.config.PowMode == ModeFullFake {
		return nil
	}
	// Verify that there are at most 2 uncles included in this block
	if len(block.Uncles()) > maxUncles {
		return errTooManyUncles
	}
	if len(block.Uncles()) == 0 {
		return nil
	}
	// Gather the set of past uncles and ancestors
	uncles, ancestors := mapset.NewSet(), make(map[common.Hash]*types.Header)

	number, parent := block.NumberU64()-1, block.ParentHash()
	for i := 0; i < 7; i++ {
		ancestorHeader := chain.GetHeader(parent, number)
		if ancestorHeader == nil {
			break
		}
		ancestors[parent] = ancestorHeader
		// If the ancestor doesn't have any uncles, we don't have to iterate them
		if !types.IsEqualHashSlice(ancestorHeader.UncleHash, types.EmptyUncleHash) {
			// Need to add those uncles to the banned list too
			ancestor := chain.GetBlock(parent, number)
			if ancestor == nil {
				break
			}
			for _, uncle := range ancestor.Uncles() {
				uncles.Add(uncle.Hash())
			}
		}
		parent, number = ancestorHeader.ParentHash[types.QuaiNetworkContext], number-1
	}
	ancestors[block.Hash()] = block.Header()
	uncles.Add(block.Hash())

	// Verify each of the uncles that it's recent, but not an ancestor
	for _, uncle := range block.Uncles() {
		// Make sure every uncle is rewarded only once
		hash := uncle.Hash()
		if uncles.Contains(hash) {
			return errDuplicateUncle
		}
		uncles.Add(hash)

		// Make sure the uncle has a valid ancestry
		if ancestors[hash] != nil {
			return errUncleIsAncestor
		}
		if ancestors[uncle.ParentHash[types.QuaiNetworkContext]] == nil || uncle.ParentHash[types.QuaiNetworkContext] == block.ParentHash() {
			return errDanglingUncle
		}
		if err := ethash.verifyHeader(chain, uncle, ancestors[uncle.ParentHash[types.QuaiNetworkContext]], true, true, time.Now().Unix()); err != nil {
			return err
		}
	}
	return nil
}

// verifyHeader checks whether a header conforms to the consensus rules of the
// stock Ethereum ethash engine.
// See YP section 4.3.4. "Block Header Validity"
func (ethash *Ethash) verifyHeader(chain consensus.ChainHeaderReader, header, parent *types.Header, uncle bool, seal bool, unixNow int64) error {
	// Ensure that the header's extra-data section is of a reasonable size
	if uint64(len(header.Extra)) > params.MaximumExtraDataSize {
		return fmt.Errorf("extra-data too long: %d > %d", len(header.Extra), params.MaximumExtraDataSize)
	}
	// Verify the header's timestamp
	if !uncle {
		if header.Time > uint64(unixNow+allowedFutureBlockTimeSeconds) {
			return consensus.ErrFutureBlock
		}
	}
	if header.Time <= parent.Time {
		return errOlderBlockTime
	}
	// Verify the block's difficulty based on its timestamp and parent's difficulty
	expected := ethash.CalcDifficulty(chain, header.Time, parent)

	if expected.Cmp(header.Difficulty[types.QuaiNetworkContext]) != 0 {
		return fmt.Errorf("invalid difficulty: have %v, want %v", header.Difficulty[types.QuaiNetworkContext], expected)
	}
	// Verify that the gas limit is <= 2^63-1
	cap := uint64(0x7fffffffffffffff)
	if header.GasLimit[types.QuaiNetworkContext] > cap {
		return fmt.Errorf("invalid gasLimit: have %v, max %v", header.GasLimit, cap)
	}
	// Verify that the gasUsed is <= gasLimit
	if len(header.GasUsed) > 0 && header.GasUsed[types.QuaiNetworkContext] > header.GasLimit[types.QuaiNetworkContext] {
		return fmt.Errorf("invalid gasUsed: have %d, gasLimit %d", header.GasUsed, header.GasLimit)
	}
	// Verify the block's gas usage and (if applicable) verify the base fee.
	if !chain.Config().IsLondon(header.Number[types.QuaiNetworkContext]) {
		// Verify BaseFee not present before EIP-1559 fork.
		// TODO: #22 Enable the check for invalid baseFee before fork
		// if header.BaseFee != nil {
		// 	return fmt.Errorf("invalid baseFee before fork: have %d, expected 'nil'", header.BaseFee)
		// }
		if err := misc.VerifyGaslimit(parent.GasLimit[types.QuaiNetworkContext], header.GasLimit[types.QuaiNetworkContext]); err != nil {
			return err
		}
	} else if err := misc.VerifyEip1559Header(chain.Config(), parent, header); err != nil {
		// Verify the header's EIP-1559 attributes.
		return err
	}
	// Verify that the block number is parent's +1
	if diff := new(big.Int).Sub(header.Number[types.QuaiNetworkContext], parent.Number[types.QuaiNetworkContext]); diff.Cmp(big.NewInt(1)) != 0 {
		return consensus.ErrInvalidNumber
	}
	// Verify the engine specific seal securing the block
	if seal {
		if err := ethash.verifySeal(chain, header, false); err != nil {
			return err
		}
	}
	// If all checks passed, validate any special fields for hard forks
	if err := misc.VerifyDAOHeaderExtraData(chain.Config(), header); err != nil {
		return err
	}
	if err := misc.VerifyForkHashes(chain.Config(), header, uncle); err != nil {
		return err
	}
	return nil
}

// CalcDifficulty is the difficulty adjustment algorithm. It returns
// the difficulty that a new block should have when created at time
// given the parent block's time and difficulty.
func (ethash *Ethash) CalcDifficulty(chain consensus.ChainHeaderReader, time uint64, parent *types.Header) *big.Int {
	return CalcDifficulty(chain.Config(), time, parent)
}

// CalcDifficulty is the difficulty adjustment algorithm. It returns
// the difficulty that a new block should have when created at time
// given the parent block's time and difficulty.
func CalcDifficulty(config *params.ChainConfig, time uint64, parent *types.Header) *big.Int {
	next := new(big.Int).Add(parent.Number[types.QuaiNetworkContext], big1)
	switch {
	case config.IsCatalyst(next):
		return big.NewInt(1)
	case config.IsLondon(next):
		return calcDifficultyEip3554(time, parent)
	case config.IsMuirGlacier(next):
		return calcDifficultyEip2384(time, parent)
	case config.IsConstantinople(next):
		return calcDifficultyConstantinople(time, parent)
	case config.IsByzantium(next):
		return calcDifficultyByzantium(time, parent)
	case config.IsHomestead(next):
		return calcDifficultyHomestead(time, parent)
	default:
		return calcDifficultyFrontier(time, parent)
	}
}

// Some weird constants to avoid constant memory allocs for them.
var (
	expDiffPeriod = big.NewInt(100000)
	big1          = big.NewInt(1)
	big2          = big.NewInt(2)
	big9          = big.NewInt(9)
	big10         = big.NewInt(10)
	bigMinus99    = big.NewInt(-99)
)

// makeDifficultyCalculator creates a difficultyCalculator with the given bomb-delay.
// the difficulty is calculated with Byzantium rules, which differs from Homestead in
// how uncles affect the calculation
func makeDifficultyCalculator(bombDelay *big.Int) func(time uint64, parent *types.Header) *big.Int {
	// Note, the calculations below looks at the parent number, which is 1 below
	// the block number. Thus we remove one from the delay given
	bombDelayFromParent := new(big.Int).Sub(bombDelay, big1)
	return func(time uint64, parent *types.Header) *big.Int {
		// https://github.com/ethereum/EIPs/issues/100.
		// algorithm:
		// diff = (parent_diff +
		//         (parent_diff / 2048 * max((2 if len(parent.uncles) else 1) - ((timestamp - parent.timestamp) // 9), -99))
		//        ) + 2^(periodCount - 2)

		bigTime := new(big.Int).SetUint64(time)
		bigParentTime := new(big.Int).SetUint64(parent.Time)

		// holds intermediate values to make the algo easier to read & audit
		x := new(big.Int)
		y := new(big.Int)

		// (2 if len(parent_uncles) else 1) - (block_timestamp - parent_timestamp) // 9
		x.Sub(bigTime, bigParentTime)
		x.Div(x, big9)
		if types.IsEqualHashSlice(parent.UncleHash, types.EmptyUncleHash) {
			x.Sub(big1, x)
		} else {
			x.Sub(big2, x)
		}
		// max((2 if len(parent_uncles) else 1) - (block_timestamp - parent_timestamp) // 9, -99)
		if x.Cmp(bigMinus99) < 0 {
			x.Set(bigMinus99)
		}
		// If we do not have a parent difficulty, get the genesis difficulty
		parentDifficulty := parent.Difficulty[types.QuaiNetworkContext]
		if parentDifficulty == nil {
			parentDifficulty = params.GenesisDifficulty
		}

		// parent_diff + (parent_diff / 2048 * max((2 if len(parent.uncles) else 1) - ((timestamp - parent.timestamp) // 9), -99))
		y.Div(parentDifficulty, params.DifficultyBoundDivisor)
		x.Mul(y, x)
		x.Add(parentDifficulty, x)

		// minimum difficulty can ever be (before exponential factor)
		if x.Cmp(params.MinimumDifficulty) < 0 {
			x.Set(params.MinimumDifficulty)
		}
		// calculate a fake block number for the ice-age delay
		// Specification: https://eips.ethereum.org/EIPS/eip-1234
		fakeBlockNumber := new(big.Int)
		if parent.Number[types.QuaiNetworkContext].Cmp(bombDelayFromParent) >= 0 {
			fakeBlockNumber = fakeBlockNumber.Sub(parent.Number[types.QuaiNetworkContext], bombDelayFromParent)
		}
		// for the exponential factor
		periodCount := fakeBlockNumber
		periodCount.Div(periodCount, expDiffPeriod)

		// the exponential factor, commonly referred to as "the bomb"
		// diff = diff + 2^(periodCount - 2)
		if periodCount.Cmp(big1) > 0 {
			y.Sub(periodCount, big2)
			y.Exp(big2, y, nil)
			x.Add(x, y)
		}
		return x
	}
}

// calcDifficultyHomestead is the difficulty adjustment algorithm. It returns
// the difficulty that a new block should have when created at time given the
// parent block's time and difficulty. The calculation uses the Homestead rules.
func calcDifficultyHomestead(time uint64, parent *types.Header) *big.Int {
	// https://github.com/ethereum/EIPs/blob/master/EIPS/eip-2.md
	// algorithm:
	// diff = (parent_diff +
	//         (parent_diff / 2048 * max(1 - (block_timestamp - parent_timestamp) // 10, -99))
	//        ) + 2^(periodCount - 2)

	bigTime := new(big.Int).SetUint64(time)
	bigParentTime := new(big.Int).SetUint64(parent.Time)

	// holds intermediate values to make the algo easier to read & audit
	x := new(big.Int)
	y := new(big.Int)

	// 1 - (block_timestamp - parent_timestamp) // 10
	x.Sub(bigTime, bigParentTime)
	x.Div(x, big10)
	x.Sub(big1, x)

	// max(1 - (block_timestamp - parent_timestamp) // 10, -99)
	if x.Cmp(bigMinus99) < 0 {
		x.Set(bigMinus99)
	}
	parentDifficulty := parent.Difficulty[types.QuaiNetworkContext]
	if parentDifficulty == nil {
		parentDifficulty = params.GenesisDifficulty
	}
	// (parent_diff + parent_diff // 2048 * max(1 - (block_timestamp - parent_timestamp) // 10, -99))
	y.Div(parentDifficulty, params.DifficultyBoundDivisor)
	x.Mul(y, x)
	x.Add(parentDifficulty, x)

	// minimum difficulty can ever be (before exponential factor)
	if x.Cmp(params.MinimumDifficulty) < 0 {
		x.Set(params.MinimumDifficulty)
	}
	// for the exponential factor
	periodCount := new(big.Int).Add(parent.Number[types.QuaiNetworkContext], big1)
	periodCount.Div(periodCount, expDiffPeriod)

	// the exponential factor, commonly referred to as "the bomb"
	// diff = diff + 2^(periodCount - 2)
	if periodCount.Cmp(big1) > 0 {
		y.Sub(periodCount, big2)
		y.Exp(big2, y, nil)
		x.Add(x, y)
	}
	return x
}

// calcDifficultyFrontier is the difficulty adjustment algorithm. It returns the
// difficulty that a new block should have when created at time given the parent
// block's time and difficulty. The calculation uses the Frontier rules.
func calcDifficultyFrontier(time uint64, parent *types.Header) *big.Int {
	diff := new(big.Int)
	parentDifficulty := parent.Difficulty[types.QuaiNetworkContext]
	if parentDifficulty == nil {
		return params.GenesisDifficulty
	}

	adjust := new(big.Int).Div(parentDifficulty, params.DifficultyBoundDivisor)
	bigTime := new(big.Int)
	bigParentTime := new(big.Int)

	bigTime.SetUint64(time)
	bigParentTime.SetUint64(parent.Time)

	if bigTime.Sub(bigTime, bigParentTime).Cmp(params.DurationLimit) < 0 {
		diff.Add(parentDifficulty, adjust)
	} else {
		diff.Sub(parentDifficulty, adjust)
	}
	if diff.Cmp(params.MinimumDifficulty) < 0 {
		diff.Set(params.MinimumDifficulty)
	}

	periodCount := new(big.Int).Add(parent.Number[types.QuaiNetworkContext], big1)
	periodCount.Div(periodCount, expDiffPeriod)
	if periodCount.Cmp(big1) > 0 {
		// diff = diff + 2^(periodCount - 2)
		expDiff := periodCount.Sub(periodCount, big2)
		expDiff.Exp(big2, expDiff, nil)
		diff.Add(diff, expDiff)
		diff = math.BigMax(diff, params.MinimumDifficulty)
	}
	return diff
}

// Exported for fuzzing
var FrontierDifficultyCalulator = calcDifficultyFrontier
var HomesteadDifficultyCalulator = calcDifficultyHomestead
var DynamicDifficultyCalculator = makeDifficultyCalculator

// verifySeal checks whether a block satisfies the PoW difficulty requirements,
// either using the usual ethash cache for it, or alternatively using a full DAG
// to make remote mining fast.
func (ethash *Ethash) verifySeal(chain consensus.ChainHeaderReader, header *types.Header, fulldag bool) error {
	// If we're running a fake PoW, accept any seal as valid
	if ethash.config.PowMode == ModeFake || ethash.config.PowMode == ModeFullFake {
		time.Sleep(ethash.fakeDelay)
		if ethash.fakeFail == header.Number[types.QuaiNetworkContext].Uint64() {
			return errInvalidPoW
		}
		return nil
	}
	// If we're running a shared PoW, delegate verification to it
	if ethash.shared != nil {
		return ethash.shared.verifySeal(chain, header, fulldag)
	}
	// Ensure that we have a valid difficulty for the block
	if header.Difficulty[types.QuaiNetworkContext].Sign() <= 0 {
		return errInvalidDifficulty
	}
	// Recompute the digest and PoW values
	number := header.Number[types.QuaiNetworkContext].Uint64()

	var (
		digest []byte
		result []byte
	)
	// If fast-but-heavy PoW verification was requested, use an ethash dataset
	if fulldag {
		dataset := ethash.dataset(number, true)
		if dataset.generated() {
			digest, result = hashimotoFull(dataset.dataset, ethash.SealHash(header).Bytes(), header.Nonce.Uint64())

			// Datasets are unmapped in a finalizer. Ensure that the dataset stays alive
			// until after the call to hashimotoFull so it's not unmapped while being used.
			runtime.KeepAlive(dataset)
		} else {
			// Dataset not yet generated, don't hang, use a cache instead
			fulldag = false
		}
	}
	// If slow-but-light PoW verification was requested (or DAG not yet ready), use an ethash cache
	if !fulldag {
		cache := ethash.cache(number)

		size := datasetSize(number)
		if ethash.config.PowMode == ModeTest {
			size = 32 * 1024
		}
		digest, result = hashimotoLight(size, cache.cache, ethash.SealHash(header).Bytes(), header.Nonce.Uint64())

		// Caches are unmapped in a finalizer. Ensure that the cache stays alive
		// until after the call to hashimotoLight so it's not unmapped while being used.
		runtime.KeepAlive(cache)
	}
	// Verify the calculated values against the ones provided in the header
	if !bytes.Equal(header.MixDigest[:], digest) {
<<<<<<< HEAD
		// return errInvalidMixDigest
=======
		return errInvalidMixDigest
>>>>>>> 691e221e
	}
	target := new(big.Int).Div(two256, header.Difficulty[types.QuaiNetworkContext])
	if new(big.Int).SetBytes(result).Cmp(target) > 0 {
		// return errInvalidPoW
	}
	return nil
}

// Prepare implements consensus.Engine, initializing the difficulty field of a
// header to conform to the ethash protocol. The changes are done inline.
func (ethash *Ethash) Prepare(chain consensus.ChainHeaderReader, header *types.Header) error {
	parent := chain.GetHeader(header.ParentHash[types.QuaiNetworkContext], header.Number[types.QuaiNetworkContext].Uint64()-1)
	if parent == nil {
		return consensus.ErrUnknownAncestor
	}
	header.Difficulty[types.QuaiNetworkContext] = ethash.CalcDifficulty(chain, header.Time, parent)
	return nil
}

// Finalize implements consensus.Engine, accumulating the block and uncle rewards,
// setting the final state on the header
func (ethash *Ethash) Finalize(chain consensus.ChainHeaderReader, header *types.Header, state *state.StateDB, txs []*types.Transaction, uncles []*types.Header) {
	// Accumulate any block and uncle rewards and commit the final state root
	accumulateRewards(chain.Config(), state, header, uncles)
	header.Root[types.QuaiNetworkContext] = state.IntermediateRoot(chain.Config().IsEIP158(header.Number[types.QuaiNetworkContext]))
}

// FinalizeAndAssemble implements consensus.Engine, accumulating the block and
// uncle rewards, setting the final state and assembling the block.
func (ethash *Ethash) FinalizeAndAssemble(chain consensus.ChainHeaderReader, header *types.Header, state *state.StateDB, txs []*types.Transaction, uncles []*types.Header, receipts []*types.Receipt) (*types.Block, error) {
	// Finalize block
	ethash.Finalize(chain, header, state, txs, uncles)

	// Header seems complete, assemble into a block and return
	return types.NewBlock(header, txs, uncles, receipts, trie.NewStackTrie(nil)), nil
}

// SealHash returns the hash of a block prior to it being sealed.
func (ethash *Ethash) SealHash(header *types.Header) (hash common.Hash) {
	hasher := sha3.NewLegacyKeccak256()

	enc := []interface{}{
		header.ParentHash,
		header.UncleHash,
		header.Coinbase,
		header.Root,
		header.TxHash,
		header.ReceiptHash,
		header.Bloom,
		header.Difficulty,
		header.Number,
		header.GasLimit,
		header.GasUsed,
		header.Time,
		header.Extra,
	}
	if header.BaseFee != nil {
		enc = append(enc, header.BaseFee)
	}
	rlp.Encode(hasher, enc)
	hasher.Sum(hash[:0])
	return hash
}

// Some weird constants to avoid constant memory allocs for them.
var (
	big8  = big.NewInt(8)
	big32 = big.NewInt(32)
)

// AccumulateRewards credits the coinbase of the given block with the mining
// reward. The total reward consists of the static block reward and rewards for
// included uncles. The coinbase of each uncle block is also rewarded.
func accumulateRewards(config *params.ChainConfig, state *state.StateDB, header *types.Header, uncles []*types.Header) {
	// Skip block reward in catalyst mode
	if config.IsCatalyst(header.Number[types.QuaiNetworkContext]) {
		return
	}
	// Select the correct block reward based on chain progression
	blockReward := FrontierBlockReward
	if config.IsByzantium(header.Number[types.QuaiNetworkContext]) {
		blockReward = ByzantiumBlockReward
	}
	if config.IsConstantinople(header.Number[types.QuaiNetworkContext]) {
		blockReward = ConstantinopleBlockReward
	}
	// Accumulate the rewards for the miner and any included uncles
	reward := new(big.Int).Set(blockReward)
	r := new(big.Int)
	for _, uncle := range uncles {
		r.Add(uncle.Number[types.QuaiNetworkContext], big8)
		r.Sub(r, header.Number[types.QuaiNetworkContext])
		r.Mul(r, blockReward)
		r.Div(r, big8)
		state.AddBalance(uncle.Coinbase[types.QuaiNetworkContext], r)

		r.Div(blockReward, big32)
		reward.Add(reward, r)
	}
	state.AddBalance(header.Coinbase[types.QuaiNetworkContext], reward)
}<|MERGE_RESOLUTION|>--- conflicted
+++ resolved
@@ -580,15 +580,11 @@
 	}
 	// Verify the calculated values against the ones provided in the header
 	if !bytes.Equal(header.MixDigest[:], digest) {
-<<<<<<< HEAD
-		// return errInvalidMixDigest
-=======
 		return errInvalidMixDigest
->>>>>>> 691e221e
 	}
 	target := new(big.Int).Div(two256, header.Difficulty[types.QuaiNetworkContext])
 	if new(big.Int).SetBytes(result).Cmp(target) > 0 {
-		// return errInvalidPoW
+		return errInvalidPoW
 	}
 	return nil
 }
